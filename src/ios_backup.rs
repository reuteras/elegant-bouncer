--- conflicted
+++ resolved
@@ -15,11 +15,12 @@
 
 use colored::*;
 use indicatif::{ProgressBar, ProgressStyle};
-use log::{debug, error};
-use rusqlite::Connection;
+use rusqlite::{Connection, Result as RusqliteResult};
 use std::fs;
-use std::path::Path;
+use std::path::{Path, PathBuf};
 use std::time::Instant;
+use walkdir::WalkDir;
+use log::{info, warn, error, debug};
 
 pub struct BackupRecord {
     file_id: String,
@@ -27,13 +28,6 @@
     relative_path: String,
 }
 
-<<<<<<< HEAD
-pub fn reconstruct_ios_backup(
-    source_dir: &Path,
-    output_dir: &Path,
-    force: bool,
-) -> Result<(), Box<dyn std::error::Error>> {
-=======
 pub struct BackupFile {
     pub source_path: PathBuf,  // The actual file path in backup (XX/XXXX...)
     pub original_path: String,  // The original iOS path
@@ -41,7 +35,6 @@
 }
 
 pub fn reconstruct_ios_backup(source_dir: &Path, output_dir: &Path, force: bool) -> Result<(), Box<dyn std::error::Error>> {
->>>>>>> 3016295e
     // Check if source directory exists
     if !source_dir.exists() || !source_dir.is_dir() {
         return Err(format!("Source directory does not exist: {}", source_dir.display()).into());
@@ -58,8 +51,7 @@
         return Err(format!(
             "Output directory '{}' is not empty. Use --force to overwrite.",
             output_dir.display()
-        )
-        .into());
+        ).into());
     }
 
     // Create output directory
@@ -74,13 +66,13 @@
         ProgressStyle::default_spinner()
             .template("{spinner:.green} {msg}")
             .unwrap()
-            .tick_strings(&["⠋", "⠙", "⠹", "⠸", "⠼", "⠴", "⠦", "⠧", "⠇", "⠏"]),
+            .tick_strings(&["⠋", "⠙", "⠹", "⠸", "⠼", "⠴", "⠦", "⠧", "⠇", "⠏"])
     );
     pb_query.set_message("Reading Manifest.db...");
-
+    
     let records = read_manifest_db(&manifest_db)?;
     pb_query.finish_and_clear();
-
+    
     if records.is_empty() {
         println!("{} No file records found in database", "[!]".yellow());
         return Ok(());
@@ -105,10 +97,7 @@
         // Update progress with current file (truncate long paths)
         pb.set_position(idx as u64);
         let display_path = if record.relative_path.len() > 50 {
-            format!(
-                "...{}",
-                &record.relative_path[record.relative_path.len().saturating_sub(47)..]
-            )
+            format!("...{}", &record.relative_path[record.relative_path.len().saturating_sub(47)..])
         } else {
             record.relative_path.clone()
         };
@@ -142,20 +131,11 @@
         // Copy the file
         match fs::copy(&source_file, &dest_file) {
             Ok(_) => {
-                debug!(
-                    "Copied: {} -> {}",
-                    source_file.display(),
-                    dest_file.display()
-                );
+                debug!("Copied: {} -> {}", source_file.display(), dest_file.display());
                 copied_count += 1;
             }
             Err(e) => {
-                error!(
-                    "Failed to copy {} to {}: {}",
-                    source_file.display(),
-                    dest_file.display(),
-                    e
-                );
+                error!("Failed to copy {} to {}: {}", source_file.display(), dest_file.display(), e);
                 failed_count += 1;
             }
         }
@@ -164,12 +144,8 @@
     // Final position update
     pb.set_position(records.len() as u64);
     pb.set_message("Extraction complete!");
-    pb.finish_with_message(format!(
-        "✓ Extracted {} files in {:.2}s",
-        copied_count,
-        start_time.elapsed().as_secs_f64()
-    ));
-
+    pb.finish_with_message(format!("✓ Extracted {} files in {:.2}s", copied_count, start_time.elapsed().as_secs_f64()));
+    
     // Calculate performance metrics
     let elapsed = start_time.elapsed();
     let files_per_sec = if elapsed.as_secs() > 0 {
@@ -181,26 +157,12 @@
     // Display compact summary
     println!();
     println!("{} Extraction Summary:", "►".cyan().bold());
-    println!(
-        "  {} {} of {} files ({} skipped)",
-        "Files:".bright_blue(),
-        copied_count,
-        records.len(),
-        failed_count
-    );
-    println!(
-        "  {} {:.2}s ({:.1} files/sec)",
-        "Time:".bright_blue(),
-        elapsed.as_secs_f64(),
-        files_per_sec
-    );
+    println!("  {} {} of {} files ({} skipped)", "Files:".bright_blue(), copied_count, records.len(), failed_count);
+    println!("  {} {:.2}s ({:.1} files/sec)", "Time:".bright_blue(), elapsed.as_secs_f64(), files_per_sec);
     println!("  {} {}", "Output:".bright_blue(), output_dir.display());
 
     if failed_count > 0 {
-        println!(
-            "  {} Some files were skipped (normal for iOS backups)",
-            "[!]".yellow()
-        );
+        println!("  {} Some files were skipped (normal for iOS backups)", "[!]".yellow());
     }
 
     Ok(())
@@ -208,9 +170,10 @@
 
 fn read_manifest_db(db_path: &Path) -> Result<Vec<BackupRecord>, Box<dyn std::error::Error>> {
     let conn = Connection::open(db_path)?;
-
-    let mut stmt = conn
-        .prepare("SELECT fileID, domain, relativePath FROM Files WHERE relativePath IS NOT NULL")?;
+    
+    let mut stmt = conn.prepare(
+        "SELECT fileID, domain, relativePath FROM Files WHERE relativePath IS NOT NULL"
+    )?;
 
     let records = stmt.query_map([], |row| {
         Ok(BackupRecord {
@@ -228,23 +191,17 @@
     Ok(result)
 }
 
-pub fn extract_ios_backup(
-    source_dir: &Path,
-    output_dir: Option<&Path>,
-    force: bool,
-) -> Result<(), Box<dyn std::error::Error>> {
+pub fn extract_ios_backup(source_dir: &Path, output_dir: Option<&Path>, force: bool) -> Result<(), Box<dyn std::error::Error>> {
     // Determine output directory
     let output_path = if let Some(dir) = output_dir {
         dir.to_path_buf()
     } else {
         // Default: create reconstructed_backup folder next to source
-        source_dir.parent().unwrap_or(Path::new(".")).join(format!(
-            "{}_reconstructed",
-            source_dir
-                .file_name()
+        source_dir.parent()
+            .unwrap_or(Path::new("."))
+            .join(format!("{}_reconstructed", source_dir.file_name()
                 .and_then(|n| n.to_str())
-                .unwrap_or("backup")
-        ))
+                .unwrap_or("backup")))
     };
 
     reconstruct_ios_backup(source_dir, &output_path, force)
