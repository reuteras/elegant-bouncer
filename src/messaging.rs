//
// Copyright (c) Matt Suiche. All rights reserved.
//
// Module Name:
//  messaging.rs
//
// Abstract:
//  Messaging app database scanning for attachment threat detection
//
// Author:
//  Matt Suiche (msuiche) 24-Aug-2025
//

use colored::*;
use rusqlite::Connection;
use std::path::{Path, PathBuf};
use walkdir::WalkDir;
use std::collections::HashMap;
use std::sync::Arc;

use log::{debug, error, info};

#[derive(Clone, Debug)]
pub struct MessagingAttachment {
    pub file_path: PathBuf,      // Actual file path in the backup (could be hash)
    pub origin: String,           // Description like "WhatsApp in chat 'Patricia'"
    pub original_name: String,    // Original filename from iOS (e.g., "IMG_1234.jpg")
}

// Cache for iOS backup file mappings
struct IOSBackupCache {
    // Map from relative path to actual file path in backup
    file_map: HashMap<String, PathBuf>,
    // Map from filename to list of (relative_path, file_path) for fallback searches
    filename_map: HashMap<String, Vec<(String, PathBuf)>>,
}

impl IOSBackupCache {
    fn new(backup_path: &Path) -> Option<Self> {
        let manifest_db = backup_path.join("Manifest.db");
        
        if !manifest_db.exists() {
            return None;
        }
        
        let conn = Connection::open(&manifest_db).ok()?;
        
        let mut file_map = HashMap::new();
        let mut filename_map: HashMap<String, Vec<(String, PathBuf)>> = HashMap::new();
        
        // Load all file mappings into memory
        info!("Loading iOS backup file mappings into cache...");
        
        let query = "SELECT fileID, domain, relativePath FROM Files WHERE relativePath IS NOT NULL";
        if let Ok(mut stmt) = conn.prepare(query) {
            if let Ok(results) = stmt.query_map([], |row| {
                Ok((
                    row.get::<_, String>(0)?,
                    row.get::<_, String>(1)?,
                    row.get::<_, String>(2)?
                ))
            }) {
                let mut count = 0;
                for result in results {
                    if let Ok((file_id, domain, relative_path)) = result {
                        if file_id.len() >= 2 {
                            let subdir = &file_id[0..2];
                            let actual_path = backup_path.join(subdir).join(&file_id);
                            
                            // Store with domain prefix
                            let full_path = format!("{}-{}", domain, relative_path);
                            file_map.insert(full_path.clone(), actual_path.clone());
                            
                            // Store without domain prefix
                            file_map.insert(relative_path.clone(), actual_path.clone());
                            
                            // Store in filename map for fallback searches
                            if let Some(filename) = Path::new(&relative_path).file_name().and_then(|n| n.to_str()) {
                                filename_map.entry(filename.to_string())
                                    .or_insert_with(Vec::new)
                                    .push((relative_path, actual_path));
                            }
                            
                            count += 1;
                        }
                    }
                }
                info!("  Cached {} file mappings", count);
            }
        }
        
        Some(IOSBackupCache {
            file_map,
            filename_map,
        })
    }
    
    fn resolve_path(&self, ios_relative_path: &str) -> Option<PathBuf> {
        // Clean up the path
        let clean_path = ios_relative_path
            .strip_prefix("~/").unwrap_or(ios_relative_path)
            .strip_prefix("/").unwrap_or(ios_relative_path);
        
        debug!("    Resolving iOS path: {}", clean_path);
        
        // Try direct lookup first
        if let Some(path) = self.file_map.get(clean_path) {
            if path.exists() {
                debug!("      ✓ Found via direct lookup: {:?}", path);
                return Some(path.clone());
            }
        }
        
        // Try with different domain prefixes
        let search_paths = if clean_path.contains("SMS/Attachments") || clean_path.contains("Messages/Attachments") {
            vec![
                format!("MediaDomain-{}", clean_path),
                format!("HomeDomain-{}", clean_path),
            ]
        } else if clean_path.contains("Message/Media") || clean_path.contains("Media/") {
            vec![
                format!("AppDomainGroup-group.net.whatsapp.WhatsApp.shared-{}", clean_path),
                format!("AppDomainGroup-group.net.whatsapp.WhatsApp.shared-Message/{}", 
                    clean_path.strip_prefix("Message/").unwrap_or(clean_path)),
            ]
        } else {
            vec![
                format!("MediaDomain-{}", clean_path),
                format!("HomeDomain-{}", clean_path),
            ]
        };
        
        for search_path in &search_paths {
            if let Some(path) = self.file_map.get(search_path) {
                if path.exists() {
                    debug!("      ✓ Found via domain prefix: {:?}", path);
                    return Some(path.clone());
                }
            }
        }
        
        // Fallback: search by filename
        if let Some(filename) = Path::new(clean_path).file_name().and_then(|n| n.to_str()) {
            if let Some(entries) = self.filename_map.get(filename) {
                // Return the first matching file that exists
                for (rel_path, path) in entries {
                    if path.exists() {
                        debug!("      ✓ Found by filename '{}': {:?} (from: {})", filename, path, rel_path);
                        return Some(path.clone());
                    }
                }
            }
        }
        
        debug!("      ✗ Could not resolve path: {}", clean_path);
        None
    }
}

fn find_ios_backup_databases(backup_path: &Path) -> HashMap<String, PathBuf> {
    let mut databases = HashMap::new();
    let manifest_db = backup_path.join("Manifest.db");
    
    if !manifest_db.exists() {
        return databases;
    }
    
    match Connection::open(&manifest_db) {
        Ok(conn) => {
            info!("Searching for messaging databases in iOS backup...");
            
            // Define the exact database paths we're looking for
            // These match what find_messaging_attachments expects
            let db_queries = vec![
                // iMessage/SMS database
                ("sms.db", vec![
                    "HomeDomain-Library/SMS/sms.db",
                    "Library/SMS/sms.db",
                ]),
                // WhatsApp main database
                ("ChatStorage.sqlite", vec![
                    "ChatStorage.sqlite",
                ]),
                // Viber database
                ("Viber.sqlite", vec![
                    "Viber.sqlite",
                ]),
            ];
            
            for (db_name, possible_paths) in db_queries {
                for relative_path in possible_paths {
                    let query = "SELECT fileID FROM Files WHERE relativePath = ? OR domain || '-' || relativePath = ?";
                    
                    if let Ok(mut stmt) = conn.prepare(query) {
                        if let Ok(mut results) = stmt.query_map([&relative_path, &relative_path], |row| {
                            row.get::<_, String>(0)
                        }) {
                            if let Some(Ok(file_id)) = results.next() {
                                // Construct the actual file path in the backup
                                if file_id.len() >= 2 {
                                    let subdir = &file_id[0..2];
                                    let db_file = backup_path.join(subdir).join(&file_id);
                                    if db_file.exists() {
                                        info!("  ✓ Found {} at {:?} (from {})", db_name, db_file, relative_path);
                                        databases.insert(db_name.to_string(), db_file);
                                        break; // Found this database, move to next one
                                    }
                                }
                            }
                        }
                    }
                }
            }
        }
        Err(e) => {
            error!("Failed to open Manifest.db: {}", e);
            error!("This iOS backup may be encrypted or require Full Disk Access permission.");
            error!("To grant access: System Preferences > Security & Privacy > Privacy > Full Disk Access");
            error!("Add Terminal.app or iTerm.app (or your terminal) to the list.");
        }
    }
    
    databases
}

pub fn find_messaging_attachments(path: &Path) -> Vec<MessagingAttachment> {
    let mut results = Vec::new();
    info!("{} Starting messaging app and document scan...", "[+]".green());

    // Check if this is an iOS backup first
    let is_ios_backup = path.join("Manifest.db").exists();
    
    if is_ios_backup {
        // Handle iOS backup - find databases using Manifest.db
        info!("  {} Detected iOS backup structure, looking up database files...", "►".cyan());
        
        // Create the cache once for all database scans
        let cache = IOSBackupCache::new(path).map(Arc::new);
        
        if cache.is_none() {
            error!("Failed to create iOS backup cache");
            return results;
        }
        
        let databases = find_ios_backup_databases(path);
        
        for (db_name, db_path) in databases {
            match db_name.as_str() {
                "sms.db" => {
                    info!("  {} Found iMessage database", "►".cyan());
                    // Use cached version for iOS backups
                    results.extend(scan_imessage_db_with_cache(&db_path, path, cache.as_ref()));
                }
                "ChatStorage.sqlite" => {
                    info!("  {} Found WhatsApp database", "►".cyan());
                    // Use cached version for iOS backups
                    results.extend(scan_whatsapp_db_with_cache(&db_path, path, cache.as_ref()));
                }
                name if name.contains("Viber") => {
                    info!("  {} Found Viber database", "►".cyan());
                    results.extend(scan_viber_db(&db_path, path));
                }
<<<<<<< HEAD
                "db.sqlite" if entry_path.to_string_lossy().contains("Signal") => {
                    info!("  {} Found Signal database (encrypted)", "►".cyan());
                    if let Some(parent_dir) = entry_path.parent() {
                        results.extend(scan_signal_attachments(
                            parent_dir.join("Attachments"),
                            path,
                        ));
=======
                _ => {}
            }
        }
        
        // Scan iCloud Drive documents
        results.extend(scan_icloud_drive(path, cache.as_ref()));
    } else {
        // Handle regular directory structure (extracted backup or direct scan)
        let walker = WalkDir::new(path).into_iter();
        for entry in walker.filter_map(|e| e.ok()) {
            let entry_path = entry.path();
            if let Some(file_name) = entry_path.file_name().and_then(|n| n.to_str()) {
                match file_name {
                    "sms.db" => {
                        info!("  {} Found iMessage database", "►".cyan());
                        results.extend(scan_imessage_db(entry_path, path));
                    }
                    "ChatStorage.sqlite" => {
                        info!("  {} Found WhatsApp database", "►".cyan());
                        results.extend(scan_whatsapp_db(entry_path, path));
                    }
                    _ if file_name.ends_with("Viber.sqlite") => {
                        info!("  {} Found Viber database", "►".cyan());
                        results.extend(scan_viber_db(entry_path, path));
>>>>>>> 3016295e
                    }
                    "db.sqlite" if entry_path.to_string_lossy().contains("Signal") => {
                        info!("  {} Found Signal database (encrypted)", "►".cyan());
                        if let Some(parent_dir) = entry_path.parent() {
                            results.extend(scan_signal_attachments(parent_dir.join("Attachments"), path));
                        }
                    }
                    _ => {}
                }
            }
        }
        
        // Scan Telegram cache directories
        results.extend(scan_telegram_cache(path));
        
        // Scan iCloud Drive documents (for reconstructed backups)
        results.extend(scan_icloud_drive(path, None));
    }

    if results.is_empty() {
        info!("{} No messaging app attachments or documents found", "[!]".yellow());
    } else {
<<<<<<< HEAD
        info!(
            "{} Found {} messaging app attachments to scan",
            "[+]".green(),
            results.len()
        );
=======
        info!("{} Found {} files to scan", "[+]".green(), results.len());
>>>>>>> 3016295e
    }

    results
}

fn resolve_ios_backup_file(backup_path: &Path, ios_relative_path: &str) -> Option<PathBuf> {
    let manifest_db = backup_path.join("Manifest.db");
    
    if !manifest_db.exists() {
        return None;
    }
    
    if let Ok(conn) = Connection::open(&manifest_db) {
        // iMessage attachments are stored with paths like "Library/SMS/Attachments/..."
        // WhatsApp attachments are like "Message/Media/..."
        // We need to try different domain combinations
        
        let mut search_paths = Vec::new();
        
        // Clean up the path
        let clean_path = ios_relative_path
            .strip_prefix("~/").unwrap_or(ios_relative_path)
            .strip_prefix("/").unwrap_or(ios_relative_path);
        
        // For SMS/iMessage attachments
        if clean_path.contains("SMS/Attachments") || clean_path.contains("Messages/Attachments") {
            search_paths.push(format!("MediaDomain-{}", clean_path));
            search_paths.push(format!("HomeDomain-{}", clean_path));
            search_paths.push(clean_path.to_string());
        }
        // For WhatsApp attachments  
        else if clean_path.contains("Message/Media") || clean_path.contains("Media/") {
            // WhatsApp paths in backup
            search_paths.push(format!("AppDomainGroup-group.net.whatsapp.WhatsApp.shared-{}", clean_path));
            search_paths.push(format!("AppDomainGroup-group.net.whatsapp.WhatsApp.shared-Message/{}", 
                clean_path.strip_prefix("Message/").unwrap_or(clean_path)));
            search_paths.push(clean_path.to_string());
        }
        // Generic paths
        else {
            search_paths.push(format!("MediaDomain-{}", clean_path));
            search_paths.push(format!("HomeDomain-{}", clean_path));
            search_paths.push(clean_path.to_string());
        }
        
        // Try each search path
        for search_path in &search_paths {
            let query = "SELECT fileID, domain FROM Files WHERE relativePath = ? OR domain || '-' || relativePath = ?";
            
            if let Ok(mut stmt) = conn.prepare(query) {
                if let Ok(mut results) = stmt.query_map([&search_path, &search_path], |row| {
                    Ok((row.get::<_, String>(0)?, row.get::<_, String>(1)?))
                }) {
                    if let Some(Ok((file_id, domain))) = results.next() {
                        // Construct the actual file path in the backup
                        if file_id.len() >= 2 {
                            let subdir = &file_id[0..2];
                            let file_path = backup_path.join(subdir).join(&file_id);
                            if file_path.exists() {
                                debug!("Resolved {} -> {:?} (domain: {})", ios_relative_path, file_path, domain);
                                return Some(file_path);
                            }
                        }
                    }
                }
            }
        }
        
        // If not found, try a more broad search by filename
        if let Some(filename) = Path::new(clean_path).file_name().and_then(|n| n.to_str()) {
            let query = "SELECT fileID, relativePath FROM Files WHERE relativePath LIKE ?";
            if let Ok(mut stmt) = conn.prepare(query) {
                if let Ok(results) = stmt.query_map([&format!("%{}", filename)], |row| {
                    Ok((row.get::<_, String>(0)?, row.get::<_, String>(1)?))
                }) {
                    for result in results {
                        if let Ok((file_id, rel_path)) = result {
                            if file_id.len() >= 2 {
                                let subdir = &file_id[0..2];
                                let file_path = backup_path.join(subdir).join(&file_id);
                                if file_path.exists() {
                                    debug!("Found by filename {} -> {:?} (path: {})", filename, file_path, rel_path);
                                    return Some(file_path);
                                }
                            }
                        }
                    }
                }
            }
        }
    }
    
    None
}

// Version with cache for iOS backups
fn scan_imessage_db_with_cache(db_path: &Path, dump_root: &Path, cache: Option<&Arc<IOSBackupCache>>) -> Vec<MessagingAttachment> {
    let mut results = Vec::new();

    let conn = match Connection::open(db_path) {
        Ok(c) => c,
        Err(e) => {
            error!("    {} Failed to open iMessage database: {}", "✗".red(), e);
            return results;
        }
    };

    let mut stmt = match conn.prepare("
        SELECT
            a.filename,
            h.id AS sender,
            datetime(m.date / 1000000000 + 978307200, 'unixepoch', 'localtime') AS message_date
        FROM attachment a
        JOIN message_attachment_join maj ON a.ROWID = maj.attachment_id
        JOIN message m ON maj.message_id = m.ROWID
        LEFT JOIN handle h ON m.handle_id = h.ROWID
    ") {
        Ok(s) => s,
        Err(e) => {
            error!("    {} Failed to query iMessage database: {}", "✗".red(), e);
            return results;
        }
    };

    let attachment_iter = match stmt.query_map([], |row| {
        Ok((
            row.get::<_, String>(0)?,
            row.get::<_, Option<String>>(1)?,
            row.get::<_, String>(2)?
        ))
    }) {
        Ok(iter) => iter,
        Err(e) => {
            error!("    {} Failed to iterate iMessage attachments: {}", "✗".red(), e);
            return results;
        }
    };

    let mut attachment_count = 0;
    let mut found_count = 0;
    for row in attachment_iter {
        if let Ok((relative_path_str, sender, message_date)) = row {
            attachment_count += 1;
            
            // Use cache for fast lookups
            let attachment_path = if let Some(cache) = cache {
                let path_to_resolve = if let Some(stripped) = relative_path_str.strip_prefix("~/") {
                    stripped
                } else {
                    &relative_path_str
                };
                cache.resolve_path(path_to_resolve)
            } else {
                // Fallback to old method for non-iOS backups
                resolve_ios_backup_file(dump_root, &relative_path_str)
            };
            
            if let Some(file_path) = attachment_path {
                found_count += 1;
                let origin = format!(
                    "iMessage from {} on {}",
                    sender.unwrap_or_else(|| "Unknown".to_string()),
                    message_date
                );
                
                // Extract the original filename from the relative path
                let original_name = Path::new(&relative_path_str)
                    .file_name()
                    .and_then(|n| n.to_str())
                    .unwrap_or("unknown")
                    .to_string();
                
                debug!("    Adding iMessage attachment #{}: {:?} (original: {})", found_count, file_path, original_name);
                
                results.push(MessagingAttachment {
                    file_path,
                    origin,
                    original_name,
                });
            }
        }
    }
    
    info!("    Found {}/{} iMessage attachments", found_count, attachment_count);
    results
}

fn scan_imessage_db(db_path: &Path, dump_root: &Path) -> Vec<MessagingAttachment> {
    // Check if this is an iOS backup or reconstructed folder
    let is_ios_backup = dump_root.join("Manifest.db").exists();
    
    if is_ios_backup {
        // For iOS backups, we should use the cached version (but this is called from non-cached context)
        scan_imessage_db_with_cache(db_path, dump_root, None)
    } else {
        // For reconstructed folders, use the traditional path resolution
        scan_imessage_db_reconstructed(db_path, dump_root)
    }
}

// Version for reconstructed/extracted backups with traditional folder structure
fn scan_imessage_db_reconstructed(db_path: &Path, dump_root: &Path) -> Vec<MessagingAttachment> {
    let mut results = Vec::new();
    let home_domain_path = dump_root.join("HomeDomain");
    let media_domain_path = dump_root.join("MediaDomain");

    let conn = match Connection::open(db_path) {
        Ok(c) => c,
        Err(e) => {
            error!("    {} Failed to open iMessage database: {}", "✗".red(), e);
            return results;
        }
    };

    let mut stmt = match conn.prepare(
        "
        SELECT
            a.filename,
            h.id AS sender,
            datetime(m.date / 1000000000 + 978307200, 'unixepoch', 'localtime') AS message_date
        FROM attachment a
        JOIN message_attachment_join maj ON a.ROWID = maj.attachment_id
        JOIN message m ON maj.message_id = m.ROWID
        LEFT JOIN handle h ON m.handle_id = h.ROWID
    ",
    ) {
        Ok(s) => s,
        Err(e) => {
            error!("    {} Failed to query iMessage database: {}", "✗".red(), e);
            return results;
        }
    };

    let attachment_iter = match stmt.query_map([], |row| {
        Ok((
            row.get::<_, String>(0)?,
            row.get::<_, Option<String>>(1)?,
            row.get::<_, String>(2)?,
        ))
    }) {
        Ok(iter) => iter,
        Err(e) => {
            error!(
                "    {} Failed to iterate iMessage attachments: {}",
                "✗".red(),
                e
            );
            return results;
        }
    };

    let mut attachment_count = 0;
    for row in attachment_iter {
        if let Ok((relative_path_str, sender, message_date)) = row {
            attachment_count += 1;
<<<<<<< HEAD
            debug!(
                "      Found attachment entry #{}: {}",
                attachment_count, relative_path_str
            );
            if let Some(stripped_path) = relative_path_str.strip_prefix("~/Library/") {
=======
            debug!("      Found attachment entry #{}: {}", attachment_count, relative_path_str);
            
            // For reconstructed backups, use the traditional path resolution
            let attachment_path = if let Some(stripped_path) = relative_path_str.strip_prefix("~/Library/") {
>>>>>>> 3016295e
                // SMS attachments are in MediaDomain, not HomeDomain
                let potential_path = if stripped_path.starts_with("SMS/Attachments") {
                    media_domain_path.join("Library").join(stripped_path)
                } else {
                    home_domain_path.join("Library").join(stripped_path)
                };
                if potential_path.exists() {
<<<<<<< HEAD
                    debug!("        ✓ File exists!");
                    let origin = format!(
                        "iMessage from {} on {}",
                        sender.unwrap_or_else(|| "Unknown".to_string()),
                        message_date
                    );

                    results.push(MessagingAttachment {
                        file_path: potential_path,
                        origin,
                    });
=======
                    Some(potential_path)
>>>>>>> 3016295e
                } else {
                    None
                }
            } else {
<<<<<<< HEAD
                debug!(
                    "        Path doesn't start with ~/Library/: {}",
                    relative_path_str
                );
=======
                None
            };
            
            if let Some(file_path) = attachment_path {
                debug!("        ✓ File found!");
                let origin = format!(
                    "iMessage from {} on {}",
                    sender.unwrap_or_else(|| "Unknown".to_string()),
                    message_date
                );
                
                // Extract the original filename
                let original_name = Path::new(&relative_path_str)
                    .file_name()
                    .and_then(|n| n.to_str())
                    .unwrap_or("unknown")
                    .to_string();
                
                results.push(MessagingAttachment {
                    file_path,
                    origin,
                    original_name,
                });
            } else {
                debug!("        ✗ File not found");
>>>>>>> 3016295e
            }
        }
    }

    debug!(
        "      Total attachment entries in database: {}",
        attachment_count
    );

    results
}

fn scan_whatsapp_db_with_cache(db_path: &Path, dump_root: &Path, cache: Option<&Arc<IOSBackupCache>>) -> Vec<MessagingAttachment> {
    let mut results = Vec::new();
<<<<<<< HEAD

    // Find the AppDomainGroup directory, not the database file itself
=======
    
    let conn = match Connection::open(db_path) {
        Ok(c) => c,
        Err(e) => {
            error!("    {} Failed to open WhatsApp database: {}", "✗".red(), e);
            return results;
        }
    };

    let mut stmt = match conn.prepare("
        SELECT
            mi.ZMEDIALOCALPATH,
            cs.ZPARTNERNAME
        FROM ZWAMEDIAITEM mi
        JOIN ZWAMESSAGE m ON mi.ZMESSAGE = m.Z_PK
        LEFT JOIN ZWACHATSESSION cs ON m.ZCHATSESSION = cs.Z_PK
        WHERE mi.ZMEDIALOCALPATH IS NOT NULL
    ") {
        Ok(s) => s,
        Err(e) => {
            error!("    {} Failed to query WhatsApp database: {}", "✗".red(), e);
            return results;
        }
    };

    let media_items = match stmt.query_map([], |row| {
        Ok((row.get::<_, String>(0)?, row.get::<_, Option<String>>(1)?))
    }) {
        Ok(items) => items,
        Err(e) => {
            error!("    {} Failed to iterate WhatsApp media: {}", "✗".red(), e);
            return results;
        }
    };

    let mut attachment_count = 0;
    let mut found_count = 0;
    
    for item_result in media_items {
        if let Ok((relative_path_str, chat_name)) = item_result {
            attachment_count += 1;
            
            // Use cache for fast lookups
            let attachment_path = if let Some(cache) = cache {
                // WhatsApp paths need special handling
                let search_path = if relative_path_str.starts_with("Media/") {
                    format!("Message/{}", relative_path_str)
                } else {
                    relative_path_str.clone()
                };
                cache.resolve_path(&search_path)
            } else {
                // Fallback for non-cached lookups
                resolve_ios_backup_file(dump_root, &relative_path_str)
            };
            
            if let Some(path) = attachment_path {
                found_count += 1;
                let origin = format!(
                    "WhatsApp in chat '{}'",
                    chat_name.unwrap_or_else(|| "Unknown".to_string())
                );
                
                // Extract the original filename from the WhatsApp path
                let original_name = Path::new(&relative_path_str)
                    .file_name()
                    .and_then(|n| n.to_str())
                    .unwrap_or("unknown")
                    .to_string();
                
                debug!("    Adding WhatsApp attachment #{}: {:?} (original: {})", found_count, path, original_name);
                
                results.push(MessagingAttachment {
                    file_path: path,
                    origin,
                    original_name,
                });
            }
        }
    }

    info!("    Found {}/{} WhatsApp attachments", found_count, attachment_count);
    results
}

fn scan_whatsapp_db(db_path: &Path, dump_root: &Path) -> Vec<MessagingAttachment> {
    // Check if this is an iOS backup or reconstructed folder
    let is_ios_backup = dump_root.join("Manifest.db").exists();
    
    if is_ios_backup {
        // For iOS backups, use the cached version
        scan_whatsapp_db_with_cache(db_path, dump_root, None)
    } else {
        // For reconstructed folders, use the traditional path resolution
        scan_whatsapp_db_reconstructed(db_path, dump_root)
    }
}

fn scan_whatsapp_db_reconstructed(db_path: &Path, dump_root: &Path) -> Vec<MessagingAttachment> {
    let mut results = Vec::new();
    
    // For reconstructed backups, find the AppDomainGroup directory
>>>>>>> 3016295e
    let app_domain_path = match db_path.parent().and_then(|p| {
        if p.to_string_lossy().contains("AppDomainGroup") {
            Some(p.to_path_buf())
        } else {
            p.ancestors()
                .find(|a| a.to_string_lossy().contains("AppDomainGroup"))
                .map(|a| a.to_path_buf())
        }
    }) {
        Some(p) => p,
        None => {
            error!(
                "    {} Could not determine AppDomainGroup path for WhatsApp",
                "✗".red()
            );
            return results;
        }
    };

    let conn = match Connection::open(db_path) {
        Ok(c) => c,
        Err(e) => {
            error!("    {} Failed to open WhatsApp database: {}", "✗".red(), e);
            return results;
        }
    };

    let mut stmt = match conn.prepare(
        "
        SELECT
            mi.ZMEDIALOCALPATH,
            cs.ZPARTNERNAME
        FROM ZWAMEDIAITEM mi
        JOIN ZWAMESSAGE m ON mi.ZMESSAGE = m.Z_PK
        LEFT JOIN ZWACHATSESSION cs ON m.ZCHATSESSION = cs.Z_PK
        WHERE mi.ZMEDIALOCALPATH IS NOT NULL
    ",
    ) {
        Ok(s) => s,
        Err(e) => {
            error!("    {} Failed to query WhatsApp database: {}", "✗".red(), e);
            return results;
        }
    };

    let media_items = match stmt.query_map([], |row| {
        Ok((row.get::<_, String>(0)?, row.get::<_, Option<String>>(1)?))
    }) {
        Ok(items) => items,
        Err(e) => {
            error!("    {} Failed to iterate WhatsApp media: {}", "✗".red(), e);
            return results;
        }
    };

    for item_result in media_items {
        if let Ok((relative_path_str, chat_name)) = item_result {
            // For reconstructed backups, use the traditional path resolution
            let attachment_path = if relative_path_str.starts_with("Media/") {
                app_domain_path.join("Message").join(&relative_path_str)
            } else {
                app_domain_path.join(&relative_path_str)
            };
<<<<<<< HEAD
            debug!(
                "      WhatsApp attachment path: {} -> {}",
                relative_path_str,
                attachment_path.display()
            );
=======
            
            debug!("      WhatsApp attachment path: {} -> {:?}", relative_path_str, attachment_path);
>>>>>>> 3016295e
            if attachment_path.exists() {
                debug!("        ✓ WhatsApp file exists!");
                let origin = format!(
                    "WhatsApp in chat '{}'",
                    chat_name.unwrap_or_else(|| "Unknown".to_string())
                );
<<<<<<< HEAD

=======
                
                // Extract the original filename
                let original_name = Path::new(&relative_path_str)
                    .file_name()
                    .and_then(|n| n.to_str())
                    .unwrap_or("unknown")
                    .to_string();
                
>>>>>>> 3016295e
                results.push(MessagingAttachment {
                    file_path: attachment_path,
                    origin,
                    original_name,
                });
            } else {
                debug!("        ✗ WhatsApp file not found: {:?}", attachment_path);
            }
        }
    }

    results
}

fn scan_viber_db(db_path: &Path, _dump_root: &Path) -> Vec<MessagingAttachment> {
    let mut results = Vec::new();

    // Find the AppDomain directory, not including subdirectories
    let app_domain_path = match db_path.parent().and_then(|p| {
        if p.to_string_lossy().contains("AppDomain") && !p.to_string_lossy().contains("/Documents")
        {
            Some(p.to_path_buf())
        } else {
            p.ancestors()
                .find(|a| {
                    a.to_string_lossy().contains("AppDomain")
                        && !a.to_string_lossy().contains("/Documents")
                })
                .map(|a| a.to_path_buf())
        }
    }) {
        Some(p) => p,
        None => {
            error!(
                "    {} Could not determine AppDomain path for Viber",
                "✗".red()
            );
            return results;
        }
    };

    let conn = match Connection::open(db_path) {
        Ok(c) => c,
        Err(e) => {
            error!("    {} Failed to open Viber database: {}", "✗".red(), e);
            return results;
        }
    };

    let mut stmt = match conn.prepare(
        "
        SELECT
            m.ZPAYLOADPATH,
            c.ZPARTNERNAME
        FROM ZVCMESSAGE m
        LEFT JOIN ZVCCONVERSATION c ON m.ZCONVERSATION = c.Z_PK
        WHERE m.ZPAYLOADPATH IS NOT NULL
    ",
    ) {
        Ok(s) => s,
        Err(e) => {
            error!("    {} Failed to query Viber database: {}", "✗".red(), e);
            return results;
        }
    };

    let attachment_iter = match stmt.query_map([], |row| {
        Ok((row.get::<_, String>(0)?, row.get::<_, Option<String>>(1)?))
    }) {
        Ok(iter) => iter,
        Err(e) => {
            error!(
                "    {} Failed to iterate Viber attachments: {}",
                "✗".red(),
                e
            );
            return results;
        }
    };

    for row in attachment_iter {
        if let Ok((relative_path_str, partner_name)) = row {
            let attachment_path = app_domain_path.join("Documents").join(&relative_path_str);
            info!(
                "      Viber attachment path: {} -> {}",
                relative_path_str,
                attachment_path.display()
            );
            if attachment_path.exists() {
                debug!("        ✓ Viber file exists!");
                let origin = format!(
                    "Viber from/to {}",
                    partner_name.unwrap_or_else(|| "Unknown".to_string())
                );
<<<<<<< HEAD

=======
                
                // Extract the original filename
                let original_name = Path::new(&relative_path_str)
                    .file_name()
                    .and_then(|n| n.to_str())
                    .unwrap_or("unknown")
                    .to_string();
                
>>>>>>> 3016295e
                results.push(MessagingAttachment {
                    file_path: attachment_path,
                    origin,
                    original_name,
                });
            } else {
                debug!("        ✗ Viber file not found");
            }
        }
    }

    results
}

fn scan_signal_attachments(
    attachments_path: PathBuf,
    _dump_root: &Path,
) -> Vec<MessagingAttachment> {
    let mut results = Vec::new();

    if !attachments_path.exists() {
        error!(
            "    {} Signal Attachments directory not found",
            "⚠".yellow()
        );
        return results;
    }

    info!("    {} Scanning Signal attachments directory", "►".cyan());
    let walker = WalkDir::new(&attachments_path).into_iter();
    for entry in walker
        .filter_map(|e| e.ok())
        .filter(|e| e.file_type().is_file())
    {
        let path = entry.path();
        let origin = "Signal Attachment".to_string();
<<<<<<< HEAD

=======
        
        let original_name = path.file_name()
            .and_then(|n| n.to_str())
            .unwrap_or("unknown")
            .to_string();
        
>>>>>>> 3016295e
        results.push(MessagingAttachment {
            file_path: path.to_path_buf(),
            origin,
            original_name,
        });
    }

    results
}

fn scan_icloud_drive(path: &Path, cache: Option<&Arc<IOSBackupCache>>) -> Vec<MessagingAttachment> {
    let mut results = Vec::new();
    info!("  {} Scanning iCloud Drive documents...", "►".cyan());
    
    let is_ios_backup = path.join("Manifest.db").exists();
    
    if is_ios_backup {
        // For iOS backup, use cache to find iCloud Drive files
        if let Some(cache) = cache {
            let mut found_count = 0;
            let mut total_count = 0;
            
            // Look for files in the iCloud Drive path pattern
            for (relative_path, actual_path) in &cache.file_map {
                // Check if this is an iCloud Drive file
                if relative_path.contains("com~apple~CloudDocs") || 
                   relative_path.contains("Mobile Documents/com~apple~CloudDocs") {
                    total_count += 1;
                    
                    // Check if file has a scannable extension
                    if let Some(filename) = Path::new(relative_path).file_name().and_then(|n| n.to_str()) {
                        // Get extension
                        let should_scan = Path::new(filename).extension()
                            .and_then(|ext| ext.to_str())
                            .map(|ext| {
                                let ext_lower = ext.to_lowercase();
                                // Check for common document/image types
                                matches!(ext_lower.as_str(), 
                                    "pdf" | "doc" | "docx" | "xls" | "xlsx" | 
                                    "jpg" | "jpeg" | "png" | "gif" | "webp" | 
                                    "tif" | "tiff" | "dng" | "heic" | "heif" |
                                    "ttf" | "otf" | "zip" | "rar" | "7z")
                            })
                            .unwrap_or(false);
                        
                        if should_scan && actual_path.exists() {
                            found_count += 1;
                            let origin = format!("iCloud Drive: {}", relative_path);
                            let original_name = filename.to_string();
                            
                            debug!("    Adding iCloud file #{}: {:?} ({})", found_count, actual_path, filename);
                            
                            results.push(MessagingAttachment {
                                file_path: actual_path.clone(),
                                origin,
                                original_name,
                            });
                        }
                    }
                }
            }
            
            if found_count > 0 {
                info!("    Found {}/{} iCloud Drive files", found_count, total_count);
            }
        }
    } else {
        // For reconstructed backup, look for the iCloud Drive folder
        let icloud_paths = vec![
            path.join("HomeDomain/Library/Mobile Documents/com~apple~CloudDocs"),
            path.join("Library/Mobile Documents/com~apple~CloudDocs"),
            path.join("Mobile Documents/com~apple~CloudDocs"),
            path.join("com~apple~CloudDocs"),
        ];
        
        debug!("    Looking for iCloud Drive in reconstructed backup...");
        for icloud_path in &icloud_paths {
            debug!("    Checking path: {:?} (exists: {})", icloud_path, icloud_path.exists());
            if icloud_path.exists() && icloud_path.is_dir() {
                info!("    Found iCloud Drive at: {:?}", icloud_path);
                
                // Recursively scan the iCloud Drive folder with no depth limit
                let walker = WalkDir::new(&icloud_path)
                    .follow_links(false)  // Don't follow symlinks to avoid loops
                    .min_depth(0)         // Include the root directory
                    .max_open(50);        // Limit open file descriptors
                
                let mut found_count = 0;
                let mut total_files = 0;
                let mut skipped_files = 0;
                
                for entry in walker.into_iter() {
                    match entry {
                        Ok(entry) => {
                            if entry.file_type().is_file() {
                                total_files += 1;
                                let file_path = entry.path();
                                
                                // Debug log every 100th file to show progress
                                if total_files % 100 == 0 {
                                    debug!("      Processed {} files so far...", total_files);
                                }
                                
                                // Check if file has a scannable extension
                                let should_scan = file_path.extension()
                                    .and_then(|ext| ext.to_str())
                                    .map(|ext| {
                                        let ext_lower = ext.to_lowercase();
                                        matches!(ext_lower.as_str(),
                                            "pdf" | "doc" | "docx" | "xls" | "xlsx" |
                                            "jpg" | "jpeg" | "png" | "gif" | "webp" |
                                            "tif" | "tiff" | "dng" | "heic" | "heif" |
                                            "ttf" | "otf" | "zip" | "rar" | "7z")
                                    })
                                    .unwrap_or(false);
                                
                                if should_scan {
                                    found_count += 1;
                                    let relative_path = file_path.strip_prefix(&icloud_path)
                                        .unwrap_or(file_path)
                                        .to_string_lossy();
                                    
                                    let origin = format!("iCloud Drive: {}", relative_path);
                                    let original_name = file_path.file_name()
                                        .and_then(|n| n.to_str())
                                        .unwrap_or("unknown")
                                        .to_string();
                                    
                                    debug!("      Adding file #{}: {}", found_count, original_name);
                                    
                                    results.push(MessagingAttachment {
                                        file_path: file_path.to_path_buf(),
                                        origin,
                                        original_name,
                                    });
                                } else {
                                    skipped_files += 1;
                                }
                            }
                        }
                        Err(e) => {
                            debug!("      Error accessing entry: {}", e);
                        }
                    }
                }
                
                info!("    Scanned {} total files, found {} scannable files (skipped {} non-matching extensions)", 
                    total_files, found_count, skipped_files);
                
                if found_count > 0 {
                    info!("    Found {} iCloud Drive files", found_count);
                } else if total_files > 0 {
                    info!("    Found {} files in iCloud Drive but none with scannable extensions", total_files);
                }
                break; // Found the iCloud folder, no need to check other paths
            }
        }
        
        if !icloud_paths.iter().any(|p| p.exists()) {
            debug!("    No iCloud Drive folder found in reconstructed backup");
        }
    }
    
    results
}

fn scan_telegram_cache(path: &Path) -> Vec<MessagingAttachment> {
    info!(
        "  {} Searching for Telegram cache directories...",
        "►".cyan()
    );
    let mut results = Vec::new();
    let telegram_dirs = [
        "Telegram",
        "Telegram Documents",
        "Telegram Images",
        "Telegram Video",
        "Telegram Audio",
    ];

    let walker = WalkDir::new(path).into_iter();
    for entry in walker.filter_map(|e| e.ok()) {
        if entry.file_type().is_dir() {
            if let Some(dir_name) = entry.path().file_name().and_then(|n| n.to_str()) {
                if telegram_dirs.contains(&dir_name) {
                    debug!("    {} Found Telegram directory: {}", "►".cyan(), dir_name);
                    for telegram_entry in WalkDir::new(entry.path())
                        .into_iter()
                        .filter_map(|e| e.ok())
                        .filter(|e| e.file_type().is_file())
                    {
                        let origin = format!("Telegram Cache - {}", dir_name);
<<<<<<< HEAD

=======
                        
                        let original_name = telegram_entry.path().file_name()
                            .and_then(|n| n.to_str())
                            .unwrap_or("unknown")
                            .to_string();
                        
>>>>>>> 3016295e
                        results.push(MessagingAttachment {
                            file_path: telegram_entry.path().to_path_buf(),
                            origin,
                            original_name,
                        });
                    }
                }
            }
        }
    }

    results
}<|MERGE_RESOLUTION|>--- conflicted
+++ resolved
@@ -18,7 +18,7 @@
 use std::collections::HashMap;
 use std::sync::Arc;
 
-use log::{debug, error, info};
+use log::{info, debug, error};
 
 #[derive(Clone, Debug)]
 pub struct MessagingAttachment {
@@ -260,15 +260,6 @@
                     info!("  {} Found Viber database", "►".cyan());
                     results.extend(scan_viber_db(&db_path, path));
                 }
-<<<<<<< HEAD
-                "db.sqlite" if entry_path.to_string_lossy().contains("Signal") => {
-                    info!("  {} Found Signal database (encrypted)", "►".cyan());
-                    if let Some(parent_dir) = entry_path.parent() {
-                        results.extend(scan_signal_attachments(
-                            parent_dir.join("Attachments"),
-                            path,
-                        ));
-=======
                 _ => {}
             }
         }
@@ -293,7 +284,6 @@
                     _ if file_name.ends_with("Viber.sqlite") => {
                         info!("  {} Found Viber database", "►".cyan());
                         results.extend(scan_viber_db(entry_path, path));
->>>>>>> 3016295e
                     }
                     "db.sqlite" if entry_path.to_string_lossy().contains("Signal") => {
                         info!("  {} Found Signal database (encrypted)", "►".cyan());
@@ -316,15 +306,7 @@
     if results.is_empty() {
         info!("{} No messaging app attachments or documents found", "[!]".yellow());
     } else {
-<<<<<<< HEAD
-        info!(
-            "{} Found {} messaging app attachments to scan",
-            "[+]".green(),
-            results.len()
-        );
-=======
         info!("{} Found {} files to scan", "[+]".green(), results.len());
->>>>>>> 3016295e
     }
 
     results
@@ -539,8 +521,7 @@
         }
     };
 
-    let mut stmt = match conn.prepare(
-        "
+    let mut stmt = match conn.prepare("
         SELECT
             a.filename,
             h.id AS sender,
@@ -549,8 +530,7 @@
         JOIN message_attachment_join maj ON a.ROWID = maj.attachment_id
         JOIN message m ON maj.message_id = m.ROWID
         LEFT JOIN handle h ON m.handle_id = h.ROWID
-    ",
-    ) {
+    ") {
         Ok(s) => s,
         Err(e) => {
             error!("    {} Failed to query iMessage database: {}", "✗".red(), e);
@@ -562,16 +542,12 @@
         Ok((
             row.get::<_, String>(0)?,
             row.get::<_, Option<String>>(1)?,
-            row.get::<_, String>(2)?,
+            row.get::<_, String>(2)?
         ))
     }) {
         Ok(iter) => iter,
         Err(e) => {
-            error!(
-                "    {} Failed to iterate iMessage attachments: {}",
-                "✗".red(),
-                e
-            );
+            error!("    {} Failed to iterate iMessage attachments: {}", "✗".red(), e);
             return results;
         }
     };
@@ -580,18 +556,10 @@
     for row in attachment_iter {
         if let Ok((relative_path_str, sender, message_date)) = row {
             attachment_count += 1;
-<<<<<<< HEAD
-            debug!(
-                "      Found attachment entry #{}: {}",
-                attachment_count, relative_path_str
-            );
-            if let Some(stripped_path) = relative_path_str.strip_prefix("~/Library/") {
-=======
             debug!("      Found attachment entry #{}: {}", attachment_count, relative_path_str);
             
             // For reconstructed backups, use the traditional path resolution
             let attachment_path = if let Some(stripped_path) = relative_path_str.strip_prefix("~/Library/") {
->>>>>>> 3016295e
                 // SMS attachments are in MediaDomain, not HomeDomain
                 let potential_path = if stripped_path.starts_with("SMS/Attachments") {
                     media_domain_path.join("Library").join(stripped_path)
@@ -599,31 +567,11 @@
                     home_domain_path.join("Library").join(stripped_path)
                 };
                 if potential_path.exists() {
-<<<<<<< HEAD
-                    debug!("        ✓ File exists!");
-                    let origin = format!(
-                        "iMessage from {} on {}",
-                        sender.unwrap_or_else(|| "Unknown".to_string()),
-                        message_date
-                    );
-
-                    results.push(MessagingAttachment {
-                        file_path: potential_path,
-                        origin,
-                    });
-=======
                     Some(potential_path)
->>>>>>> 3016295e
                 } else {
                     None
                 }
             } else {
-<<<<<<< HEAD
-                debug!(
-                    "        Path doesn't start with ~/Library/: {}",
-                    relative_path_str
-                );
-=======
                 None
             };
             
@@ -649,25 +597,17 @@
                 });
             } else {
                 debug!("        ✗ File not found");
->>>>>>> 3016295e
-            }
-        }
-    }
-
-    debug!(
-        "      Total attachment entries in database: {}",
-        attachment_count
-    );
+            }
+        }
+    }
+    
+    debug!("      Total attachment entries in database: {}", attachment_count);
 
     results
 }
 
 fn scan_whatsapp_db_with_cache(db_path: &Path, dump_root: &Path, cache: Option<&Arc<IOSBackupCache>>) -> Vec<MessagingAttachment> {
     let mut results = Vec::new();
-<<<<<<< HEAD
-
-    // Find the AppDomainGroup directory, not the database file itself
-=======
     
     let conn = match Connection::open(db_path) {
         Ok(c) => c,
@@ -770,22 +710,16 @@
     let mut results = Vec::new();
     
     // For reconstructed backups, find the AppDomainGroup directory
->>>>>>> 3016295e
     let app_domain_path = match db_path.parent().and_then(|p| {
         if p.to_string_lossy().contains("AppDomainGroup") {
             Some(p.to_path_buf())
         } else {
-            p.ancestors()
-                .find(|a| a.to_string_lossy().contains("AppDomainGroup"))
-                .map(|a| a.to_path_buf())
+            p.ancestors().find(|a| a.to_string_lossy().contains("AppDomainGroup")).map(|a| a.to_path_buf())
         }
     }) {
         Some(p) => p,
         None => {
-            error!(
-                "    {} Could not determine AppDomainGroup path for WhatsApp",
-                "✗".red()
-            );
+            error!("    {} Could not determine AppDomainGroup path for WhatsApp", "✗".red());
             return results;
         }
     };
@@ -798,8 +732,7 @@
         }
     };
 
-    let mut stmt = match conn.prepare(
-        "
+    let mut stmt = match conn.prepare("
         SELECT
             mi.ZMEDIALOCALPATH,
             cs.ZPARTNERNAME
@@ -807,8 +740,7 @@
         JOIN ZWAMESSAGE m ON mi.ZMESSAGE = m.Z_PK
         LEFT JOIN ZWACHATSESSION cs ON m.ZCHATSESSION = cs.Z_PK
         WHERE mi.ZMEDIALOCALPATH IS NOT NULL
-    ",
-    ) {
+    ") {
         Ok(s) => s,
         Err(e) => {
             error!("    {} Failed to query WhatsApp database: {}", "✗".red(), e);
@@ -834,25 +766,14 @@
             } else {
                 app_domain_path.join(&relative_path_str)
             };
-<<<<<<< HEAD
-            debug!(
-                "      WhatsApp attachment path: {} -> {}",
-                relative_path_str,
-                attachment_path.display()
-            );
-=======
             
             debug!("      WhatsApp attachment path: {} -> {:?}", relative_path_str, attachment_path);
->>>>>>> 3016295e
             if attachment_path.exists() {
                 debug!("        ✓ WhatsApp file exists!");
                 let origin = format!(
                     "WhatsApp in chat '{}'",
                     chat_name.unwrap_or_else(|| "Unknown".to_string())
                 );
-<<<<<<< HEAD
-
-=======
                 
                 // Extract the original filename
                 let original_name = Path::new(&relative_path_str)
@@ -861,7 +782,6 @@
                     .unwrap_or("unknown")
                     .to_string();
                 
->>>>>>> 3016295e
                 results.push(MessagingAttachment {
                     file_path: attachment_path,
                     origin,
@@ -881,24 +801,15 @@
 
     // Find the AppDomain directory, not including subdirectories
     let app_domain_path = match db_path.parent().and_then(|p| {
-        if p.to_string_lossy().contains("AppDomain") && !p.to_string_lossy().contains("/Documents")
-        {
+        if p.to_string_lossy().contains("AppDomain") && !p.to_string_lossy().contains("/Documents") {
             Some(p.to_path_buf())
         } else {
-            p.ancestors()
-                .find(|a| {
-                    a.to_string_lossy().contains("AppDomain")
-                        && !a.to_string_lossy().contains("/Documents")
-                })
-                .map(|a| a.to_path_buf())
+            p.ancestors().find(|a| a.to_string_lossy().contains("AppDomain") && !a.to_string_lossy().contains("/Documents")).map(|a| a.to_path_buf())
         }
     }) {
         Some(p) => p,
         None => {
-            error!(
-                "    {} Could not determine AppDomain path for Viber",
-                "✗".red()
-            );
+            error!("    {} Could not determine AppDomain path for Viber", "✗".red());
             return results;
         }
     };
@@ -911,16 +822,14 @@
         }
     };
 
-    let mut stmt = match conn.prepare(
-        "
+    let mut stmt = match conn.prepare("
         SELECT
             m.ZPAYLOADPATH,
             c.ZPARTNERNAME
         FROM ZVCMESSAGE m
         LEFT JOIN ZVCCONVERSATION c ON m.ZCONVERSATION = c.Z_PK
         WHERE m.ZPAYLOADPATH IS NOT NULL
-    ",
-    ) {
+    ") {
         Ok(s) => s,
         Err(e) => {
             error!("    {} Failed to query Viber database: {}", "✗".red(), e);
@@ -933,11 +842,7 @@
     }) {
         Ok(iter) => iter,
         Err(e) => {
-            error!(
-                "    {} Failed to iterate Viber attachments: {}",
-                "✗".red(),
-                e
-            );
+            error!("    {} Failed to iterate Viber attachments: {}", "✗".red(), e);
             return results;
         }
     };
@@ -945,20 +850,13 @@
     for row in attachment_iter {
         if let Ok((relative_path_str, partner_name)) = row {
             let attachment_path = app_domain_path.join("Documents").join(&relative_path_str);
-            info!(
-                "      Viber attachment path: {} -> {}",
-                relative_path_str,
-                attachment_path.display()
-            );
+            info!("      Viber attachment path: {} -> {}", relative_path_str, attachment_path.display());
             if attachment_path.exists() {
                 debug!("        ✓ Viber file exists!");
                 let origin = format!(
                     "Viber from/to {}",
                     partner_name.unwrap_or_else(|| "Unknown".to_string())
                 );
-<<<<<<< HEAD
-
-=======
                 
                 // Extract the original filename
                 let original_name = Path::new(&relative_path_str)
@@ -967,7 +865,6 @@
                     .unwrap_or("unknown")
                     .to_string();
                 
->>>>>>> 3016295e
                 results.push(MessagingAttachment {
                     file_path: attachment_path,
                     origin,
@@ -982,38 +879,25 @@
     results
 }
 
-fn scan_signal_attachments(
-    attachments_path: PathBuf,
-    _dump_root: &Path,
-) -> Vec<MessagingAttachment> {
+fn scan_signal_attachments(attachments_path: PathBuf, _dump_root: &Path) -> Vec<MessagingAttachment> {
     let mut results = Vec::new();
-
+    
     if !attachments_path.exists() {
-        error!(
-            "    {} Signal Attachments directory not found",
-            "⚠".yellow()
-        );
+        error!("    {} Signal Attachments directory not found", "⚠".yellow());
         return results;
     }
 
     info!("    {} Scanning Signal attachments directory", "►".cyan());
     let walker = WalkDir::new(&attachments_path).into_iter();
-    for entry in walker
-        .filter_map(|e| e.ok())
-        .filter(|e| e.file_type().is_file())
-    {
+    for entry in walker.filter_map(|e| e.ok()).filter(|e| e.file_type().is_file()) {
         let path = entry.path();
         let origin = "Signal Attachment".to_string();
-<<<<<<< HEAD
-
-=======
         
         let original_name = path.file_name()
             .and_then(|n| n.to_str())
             .unwrap_or("unknown")
             .to_string();
         
->>>>>>> 3016295e
         results.push(MessagingAttachment {
             file_path: path.to_path_buf(),
             origin,
@@ -1181,19 +1065,10 @@
 }
 
 fn scan_telegram_cache(path: &Path) -> Vec<MessagingAttachment> {
-    info!(
-        "  {} Searching for Telegram cache directories...",
-        "►".cyan()
-    );
+    info!("  {} Searching for Telegram cache directories...", "►".cyan());
     let mut results = Vec::new();
-    let telegram_dirs = [
-        "Telegram",
-        "Telegram Documents",
-        "Telegram Images",
-        "Telegram Video",
-        "Telegram Audio",
-    ];
-
+    let telegram_dirs = ["Telegram", "Telegram Documents", "Telegram Images", "Telegram Video", "Telegram Audio"];
+    
     let walker = WalkDir::new(path).into_iter();
     for entry in walker.filter_map(|e| e.ok()) {
         if entry.file_type().is_dir() {
@@ -1203,19 +1078,15 @@
                     for telegram_entry in WalkDir::new(entry.path())
                         .into_iter()
                         .filter_map(|e| e.ok())
-                        .filter(|e| e.file_type().is_file())
+                        .filter(|e| e.file_type().is_file()) 
                     {
                         let origin = format!("Telegram Cache - {}", dir_name);
-<<<<<<< HEAD
-
-=======
                         
                         let original_name = telegram_entry.path().file_name()
                             .and_then(|n| n.to_str())
                             .unwrap_or("unknown")
                             .to_string();
                         
->>>>>>> 3016295e
                         results.push(MessagingAttachment {
                             file_path: telegram_entry.path().to_path_buf(),
                             origin,
@@ -1226,6 +1097,6 @@
             }
         }
     }
-
+    
     results
-}+}
